import math.sqrt
<<<<<<< HEAD
=======
import edu.berkeley.ce.rockslicing.{Block, Delaunay, Face, Joint}
>>>>>>> 96d26072
import org.scalatest._

class BlockSpec extends FunSuite {
  val boundingFaces = List(
    Face((-1.0, 0.0, 0.0), 0.0, phi=0, cohesion=0), // -x = 0
    Face((1.0, 0.0, 0.0), 1.0, phi=0, cohesion=0),  // x = 1
    Face((0.0, -1.0, 0.0), 0.0, phi=0, cohesion=0), // -y = 0
    Face((0.0, 1.0, 0.0), 1.0, phi=0, cohesion=0),  // y = 1
    Face((0.0, 0.0, -1.0), 0.0, phi=0, cohesion=0), // -z = 0
    Face((0.0, 0.0, 1.0), 1.0, phi=0, cohesion=0)   // z = 1
  )
  val unitCube = Block((0.0, 0.0, 0.0), boundingFaces)

  val boundingFaces2 = List(
    Face((-1.0, 0.0, 0.0), 0.0, phi=0, cohesion=0), // -x = 0
    Face((1.0, 0.0, 0.0), 2.0, phi=0, cohesion=0),  // x = 2
    Face((0.0, -1.0, 0.0), 0.0, phi=0, cohesion=0), // -y = 0
    Face((0.0, 1.0, 0.0), 2.0, phi=0, cohesion=0),  // y = 2
    Face((0.0, 0.0, -1.0), 0.0, phi=0, cohesion=0), // -z = 0
    Face((0.0, 0.0, 1.0), 2.0, phi=0, cohesion=0)   // z = 2
  )
  val twoCube = Block((0.0, 0.0, 0.0), boundingFaces2)

  val boundingFaces3 = List(
    Face((-1.0, 0.0, 0.0), 1.0, phi=0, cohesion=0), // -x = 1
    Face((1.0, 0.0, 0.0), 1.0, phi=0, cohesion=0),  // x = 1
    Face((0.0, -1.0, 0.0), 1.0, phi=0, cohesion=0), // -y = 1
    Face((0.0, 1.0, 0.0), 1.0, phi=0, cohesion=0),  // y = 1
    Face((0.0, 0.0, -1.0), 1.0, phi=0, cohesion=0), // -z = 1
    Face((0.0, 0.0, 1.0), 1.0, phi=0, cohesion=0)   // z = 1
  )
  val twoCubeNonOrigin = Block((1.0, 1.0, 1.0), boundingFaces3)

  val jointBounds = Seq(
    ((1.0, 0.0, 0.0), 1.0),
    ((-1.0, 0.0, 0.0), 0.0),
    ((0.0, 1.0, 0.0), 1.0),
    ((0.0, -1.0, 0.0), 0.0)
  )

  val jointBounds2 = Seq(
    ((1.0, 0.0, 0.0), 1.0),
    ((-1.0, 0.0, 0.0), 1.0),
    ((0.0, 1.0, 0.0), 1.0),
    ((0.0, -1.0, 0.0), 1.0)
  )

  val jointBounds3 = Seq(
    ((1.0/math.sqrt(2.0), 1.0/math.sqrt(2.0), 0.0), 1.0),
    ((-1.0/math.sqrt(2.0), 1.0/math.sqrt(2.0), 0.0), 1.0),
    ((-1.0/math.sqrt(2.0), -1.0/math.sqrt(2.0), 0.0), 1.0),
    ((1.0/math.sqrt(2.0), -1.0/math.sqrt(2.0), 0.0), 1.0)
  )

  def centroidDifference(c1: (Double, Double, Double), c2: (Double, Double, Double)) : Double =
    c1 match {
      case (a,b,c) => c2 match {
        case (x,y,z) => math.abs(x-a) + math.abs(y-b) + math.abs(z-c)
      }
    }

  val EPSILON = 1.0e-6

  test("The plane z = 0.5 should intersect the unit cube") {
    val joint = Joint((0.0, 0.0, 1.0), localOrigin=(0.0,0.0,0.0), center=(0.0, 0.0, 1/2.0),
                       phi=0, cohesion=0, shape=Nil)
    assert(unitCube.intersects(joint).isDefined)
  }

  test("The plane z = 0.5 with non-zero origin should intersect the unit cube") {
    val joint = Joint((0.0, 0.0, 1.0), localOrigin=(0.0,0.0,-1/4), center=(0.0, 0.0, 1/4.0),
                       phi=0, cohesion=0, shape=Nil)
    assert(unitCube.intersects(joint).isDefined)
  }

  test("The plane -z = 0.5 should intersect the unit cube") {
    val joint = Joint((0.0, 0.0, -1.0), localOrigin=(0.0,0.0,0.0), center=(0.0, 0.0, 1/2.0),
                       phi=0, cohesion=0, shape=Nil)
    assert(unitCube.intersects(joint).isDefined)
  }

  test("The plane -z = 0.5 with non-zero origin should intersect the unit cube") {
    val joint = Joint((0.0, 0.0, -1.0), localOrigin=(0.0,0.0,-1/4), center=(0.0, 0.0, 1/4.0),
                       phi=0, cohesion=0, shape=Nil)
    assert(unitCube.intersects(joint).isDefined)
  }

  test("The plane z = 2 should not intersect the unit cube") {
    val joint = Joint((0.0, 0.0, 1.0), localOrigin=(0.0,0.0,0.0), center=(0.0, 0.0, 2.0),
                       phi=0, cohesion=0, shape=Nil)
    assert(unitCube.intersects(joint).isEmpty)
  }

  test("The plane z = 1 with non-zero origin should not intersect the unit cube") {
    val joint = Joint((0.0, 0.0, 1.0), localOrigin=(0.0,0.0,1.0), center=(0.0, 0.0, 2.0),
                       phi=0, cohesion=0, shape=Nil)
    assert(unitCube.intersects(joint).isEmpty)
  }

  test("The plane y = 1 should not intersect the unit cube") {
    val joint = Joint((0.0, 1.0, 0.0), localOrigin=(0.0,0.0,0.0), center=(0.0, 1.0, 0.0),
                       phi=0, cohesion=0, shape=Nil)
    assert(unitCube.intersects(joint).isEmpty)
  }

  test("The plane y = 1/2.0 with non-zero origin should not intersect the unit cube") {
    val joint = Joint((0.0, 1.0, 0.0), localOrigin=(0.0,1/2.0,0.0), center=(0.0, 1.0, 0.0),
                       phi=0, cohesion=0, shape=Nil)
    assert(unitCube.intersects(joint).isEmpty)
  }

  test("The plane -y = 1 should not intersect the unit cube") {
    val joint = Joint((0.0, -1.0, 0.0), localOrigin=(0.0,0.0,0.0), center=(0.0, 1.0, 0.0),
                       phi=0, cohesion=0, shape=Nil)
    assert(unitCube.intersects(joint).isEmpty)
  }

  test("The plane y = 0.99 should intersect the unit cube") {
    val joint = Joint((0.0, 1.0, 0.0), localOrigin=(0.0,0.0,0.0), center=(0.0, 0.99, 0.0),
                       phi=0, cohesion=0, shape=Nil)
    assert(unitCube.intersects(joint).isDefined)
  }

  test("The plane y = 0.49 with non-zero origin should intersect the unit cube") {
    val joint = Joint((0.0, 1.0, 0.0), localOrigin=(0.0,0.5,0.0), center=(0.0, 0.99, 0.0),
                       phi=0, cohesion=0, shape=Nil)
    assert(unitCube.intersects(joint).isDefined)
  }

  test("The plane -y = 0.99 should intersect the unit cube") {
    val joint = Joint((0.0, -1.0, 0.0), localOrigin=(0.0,0.0,0.0), center=(0.0, 0.99, 0.0),
                       phi=0, cohesion=0, shape=Nil)
    assert(unitCube.intersects(joint).isDefined)
  }

  test("The plane -y = 0.49 with non-zero origin should intersect the unit cube") {
    val joint = Joint((0.0, -1.0, 0.0), localOrigin=(0.0,0.5,0.0), center=(0.0, 0.99, 0.0),
                       phi=0, cohesion=0, shape=Nil)
    assert(unitCube.intersects(joint).isDefined)
  }

  test("The plane x/sqrt(2.0) - z/sqrt(2.0) = 1 at non-zero origin should intersect the unit cube") {
    val joint = Joint((1.0/sqrt(2.0), 0.0, -1.0/sqrt(2.0)), localOrigin=(-1.0/sqrt(2.0),0.0,1.0/sqrt(2.0)), center=(0.0, 0.0, 0.0),
                       phi=0, cohesion=0, shape=Nil)
    assert(unitCube.intersects(joint).isDefined)
  }

  test("The plane x/sqrt(2.0) - z/sqrt(2.0) = 1 at (0.0,0.0,1.0) should not intersect the unit cube") {
    val joint = Joint((1.0/sqrt(2.0), 0.0, -1.0/sqrt(2.0)), localOrigin=(-1.0/sqrt(2.0),0.0,1.0 + 1.0/sqrt(2.0)), center=(0.0, 0.0, 1.0),
                       phi=0, cohesion=0, shape=Nil)
    assert(unitCube.intersects(joint).isEmpty)
  }

  test("The plane x/sqrt(2.0) - z/sqrt(2.0) = 1 at global origin should intersect the two cube") {
    val joint = Joint((1.0/sqrt(2.0), 0.0, -1.0/sqrt(2.0)), localOrigin=(-1.0/sqrt(2.0),0.0,1.0/sqrt(2.0)), center=(0.0, 0.0, 0.0),
                       phi=0, cohesion=0, shape=Nil)
    assert(twoCube.intersects(joint).isDefined)
  }

  test("The plane x/sqrt(2.0) - z/sqrt(2.0) = 1 at (0.0,0.0,1.0) should intersect the two cube") {
    val joint = Joint((1.0/sqrt(2.0), 0.0, -1.0/sqrt(2.0)), localOrigin=(-1.0/sqrt(2.0),0.0,1.0 + 1.0/sqrt(2.0)), center=(0.0, 0.0, 1.0),
                       phi=0, cohesion=0, shape=Nil)
    assert(twoCube.intersects(joint).isDefined)
  }

  test("The non-persistent joint z < 1.0 should not intersect the two cube") {
    val joint = Joint((0.0, 0.0, 1.0), localOrigin = (0.0, 0.0, 0.0), center = (2.0, 0.0, 1.0),
                      phi=0.0, cohesion = 0.0, shape = jointBounds)
    assert(twoCube.intersects(joint).isEmpty)
  }

  test("The non-persistent joint z < 1.0 should intersect the two cube") {
    val joint = Joint((0.0, 0.0, 1.0), localOrigin = (0.0, 0.0, 0.0), center = (1.99, 0.01, 1.0),
      phi=0.0, cohesion = 0.0, shape = jointBounds)
    assert(twoCube.intersects(joint).isDefined)
  }

  test("The non-persistent joint z < 1.0 with non-global origin should not intersect the two cube") {
    val joint = Joint((0.0, 0.0, 1.0), localOrigin = (3.0, 0.0, 0.0), center = (3.0, 0.0, 1.0),
      phi=0.0, cohesion = 0.0, shape = jointBounds2)
    assert(twoCube.intersects(joint).isEmpty)
  }

  test("The non-persistent joint z < 1.0 with non-global origin should intersect the two cube") {
    val joint = Joint((0.0, 0.0, 1.0), localOrigin = (3.0, 0.0, 0.0), center = (2.99, 0.01, 1.0),
      phi=0.0, cohesion = 0.0, shape = jointBounds2)
    assert(twoCube.intersects(joint).isDefined)
  }

  test("The non-persistent joint z < 0 with rotated bounds should not intersect the unit cube") {
    val joint = Joint((0.0, 0.0, 1.0), localOrigin = (0.0, 0.0, 0.0), center = (2.0, 2.0, 0.5),
      phi=0.0, cohesion = 0.0, shape = jointBounds3)
    assert(unitCube.intersects(joint).isEmpty)
  }

  test("The non-persistent joint z < 0 with rotated bounds should JUST not intersect the unit cube") {
    val joint = Joint((0.0, 0.0, 1.0), localOrigin = (0.0, 0.0, 0.0),
      center = (1.0 + 1.0/math.sqrt(2.0), 1.0 + 1.0/math.sqrt(2.0), 0.5),
      phi=0.0, cohesion = 0.0, shape = jointBounds3)
    assert(unitCube.intersects(joint).isEmpty)
  }

  test("The non-persistent joint z < 0 with rotated bounds should intersect the unit cube") {
    val joint = Joint((0.0, 0.0, 1.0), localOrigin = (0.0, 0.0, 0.0),
      center = (1.0 + 1.0/math.sqrt(2.0), 0.99 + 1.0/math.sqrt(2.0), 0.5),
      phi=0.0, cohesion = 0.0, shape = jointBounds3)
    assert(unitCube.intersects(joint).isDefined)
  }

  test("The non-persistent joint z < 0 should not intersect the non-global origin two cube ") {
    val joint = Joint((0.0, 0.0, 1.0), localOrigin = (1.0, 1.0, 1.0), center = (2.0, 3.0, 1.0),
                      phi = 0.0, cohesion = 0.0, shape = jointBounds)
    assert(twoCubeNonOrigin.intersects(joint).isEmpty)
  }

  test("The non-persistent joint z < 0 should intersect the non-global origin two cube ") {
    val joint = Joint((0.0, 0.0, 1.0), localOrigin = (1.0, 1.0, 1.0), center = (1.99, 2.99, 1.0),
      phi = 0.0, cohesion = 0.0, shape = jointBounds)
    assert(twoCubeNonOrigin.intersects(joint).isDefined)
  }

  test("The unit cube should not contain any redundant faces") {
    assert(unitCube.nonRedundantFaces == boundingFaces)
  }

  test("Adding planes x,y,z = +- 2 to the unit cube should be considered redundant") {
    val redundantBoundingFaces = boundingFaces ++ List(
      Face((-1.0, 0.0, 0.0), 2.0, phi=0, cohesion=0), // -x = 2
      Face((1.0, 0.0, 0.0), 2.0, phi=0, cohesion=0),  // x = 2
      Face((0.0, -1.0, 0.0), 2.0, phi=0, cohesion=0), // -y = 2
      Face((0.0, 1.0, 0.0), 2.0, phi=0, cohesion=0),  // y = 2
      Face((0.0, 0.0, -1.0), 2.0, phi=0, cohesion=0), // -z = 2
      Face((0.0, 0.0, 1.0), 2.0, phi=0, cohesion=0)   // z = 2
    )
    val redundantUnitCube = Block((0.0, 0.0, 0.0), redundantBoundingFaces)

    assert(redundantUnitCube.nonRedundantFaces == boundingFaces)
  }

  test("The two cube should not contain any redundant faces") {
    assert(twoCube.nonRedundantFaces == boundingFaces2)
  }

  test("Adding the boundary -x + 2z = 0 to the two cube should render z = 2 redundant") {
    val newFace = Face((-1.0, 0.0, 2.0), 0.0, phi=0, cohesion=0)
    val redundantBoundingFaces = newFace::boundingFaces2
    val redundant2Cube = Block((1.0, 1.0, 1.0), redundantBoundingFaces)
    val expectedFaces = redundantBoundingFaces.slice(0, redundantBoundingFaces.length - 1)
    assert(redundant2Cube.nonRedundantFaces == expectedFaces)
  }

  test("Moving origin of two-cube to (1,0,0) should only affect x-distances") {
    val newFaces = twoCube.updateFaces((1.0, 0.0, 0.0))
    val newBlock = Block((1.0, 0.0, 0.0), newFaces)
    val testFaces = newBlock.nonRedundantFaces
    val expectedFaces = List(
      Face((-1.0, 0.0, 0.0), 1.0, phi=0, cohesion=0),
      Face((1.0, 0.0, 0.0), 1.0, phi=0, cohesion=0),
      Face((0.0, -1.0, 0.0), 0.0, phi=0, cohesion=0),
      Face((0.0, 1.0, 0.0), 2.0, phi=0, cohesion=0),
      Face((0.0, 0.0, -1.0), 0.0, phi=0, cohesion=0),
      Face((0.0, 0.0, 1.0), 2.0, phi=0, cohesion=0)
    )
    assert(testFaces == expectedFaces)
  }

  test("Moving origin of two-cube to (1,1,1) should affect all distances") {
    val newFaces = twoCube.updateFaces((1.0, 1.0, 1.0))
    val newBlock = Block((1.0, 1.0, 1.0), newFaces)
    val testFaces = newBlock.nonRedundantFaces
    val expectedFaces = List(
      Face((-1.0, 0.0, 0.0), 1.0, phi=0, cohesion=0),
      Face((1.0, 0.0, 0.0), 1.0, phi=0, cohesion=0),
      Face((0.0, -1.0, 0.0), 1.0, phi=0, cohesion=0),
      Face((0.0, 1.0, 0.0), 1.0, phi=0, cohesion=0),
      Face((0.0, 0.0, -1.0), 1.0, phi=0, cohesion=0),
      Face((0.0, 0.0, 1.0), 1.0, phi=0, cohesion=0)
    )
    assert(testFaces == expectedFaces)
  }

  test("Adding the face -x=1 to a two-cube centered at origin should be considered redundant") {
    val redundantFace = Face((-1.0, 0.0, 0.0), 1.0, phi=0, cohesion=0)
    val newTwoCube = Block((0.0, 0.0, 0.0), redundantFace::boundingFaces2)
    val testFaces = newTwoCube.nonRedundantFaces
    assert(testFaces == boundingFaces2)
  }

  test("The points of intersection between the four planes should (0.0, 0.0, 0.0) & (0.0, 5.0, 0.0)") {
    val face1 = Face((1.0, 0.0, 0.0), 0.0, phi=0, cohesion=0)
    val face2 = Face((0.0, 1.0, 0.0), 0.0, phi=0, cohesion=0)
    val face3 = Face((0.0, 0.0, 1.0), 0.0, phi=0, cohesion=0)
    val face4 = Face((0.0, 1.0, 0.0), 5.0, phi=0, cohesion=0)
    val block = Block((1.0, 1.0, 1.0), List(face1, face2, face3, face4))
    val face1Verts = List((0.0, 5.0, 0.0), (0.0, 0.0, 0.0))
    val face2Verts = List((0.0, 0.0, 0.0))
    val face3Verts = List((0.0, 5.0, 0.0), (0.0, 0.0, 0.0))
    val face4Verts = List((0.0, 5.0, 0.0))
    val expectedIntersection = Map(
      face1 -> face1Verts,
      face2 -> face2Verts,
      face3 -> face3Verts,
      face4 -> face4Verts
    )
    val vertices = block.findVertices
    assert(vertices == expectedIntersection)
  }

  test("There should be no intersection between the planes") {
    val face1 = Face((1.0, 0.0, 0.0), 0.0, phi=0, cohesion=0)
    val face2 = Face((1.0, 0.0, 0.0), 5.0, phi=0, cohesion=0)
    val face3 = Face((0.0, 0.0, 1.0), 0.0, phi=0, cohesion=0)
    val block = Block((1.0, 1.0, 1.0), List(face1, face2, face3))
    val expectedIntersection = Map(
      face1 -> Nil,
      face2 -> Nil,
      face3 -> Nil
    )
    val vertices = block.findVertices
    assert(vertices == expectedIntersection)
  }

  test("There should be three entries in the triangulation list ordered in a clockwise fashion") {
    val face1 = Face((1.0, 0.0, 0.0), 1.0, phi=0, cohesion=0)
    val face2 = Face((0.0, 1.0, 0.0), 1.0, phi=0, cohesion=0)
    val face3 = Face((0.0, 0.0, 1.0), 1.0, phi=0, cohesion=0)
    val face4 = Face((1/sqrt(2.0), 1/sqrt(2.0), 0.0), 1/sqrt(2.0), phi=0, cohesion=0)
    val block = Block((1.0, 1.0, 1.0), List(face1, face2, face3, face4))

    val vertices = block.findVertices
    val mesh = block.meshFaces(vertices)
    val expectedVertices = List(Delaunay.Vector2(0.0, 1.0), Delaunay.Vector2(1.0,0.0), Delaunay.Vector2(1.0,1.0))

    val expectedTriangulation = Delaunay.Triangulation(expectedVertices).toList
    assert(mesh(face3) == expectedTriangulation)
  }

  test("Centroid should be at (0.0, 0.0, 0.0)") {
    val face1 = Face((1.0, 0.0, 0.0), 1.0, phi=0, cohesion=0)
    val face2 = Face((0.0, 1.0, 0.0), 1.0, phi=0, cohesion=0)
    val face3 = Face((0.0, 0.0, 1.0), 1.0, phi=0, cohesion=0)
    val face4 = Face((-1.0, 0.0, 0.0), 1.0, phi=0, cohesion=0)
    val face5 = Face((0.0, -1.0, 0.0), 1.0, phi=0, cohesion=0)
    val face6 = Face((0.0, 0.0, -1.0), 1.0, phi=0, cohesion=0)
    val block = Block((0.0, 0.0, 0.0), List(face1, face2, face3, face4, face5, face6))
    val centroid = block.centroid
    val expectedCentroid = (0.0, 0.0, 0.0)
    assert(centroidDifference(centroid, expectedCentroid) <= EPSILON)
  }

  test("Centroid should be at (0.5, 0.5, 1.0)") {
    val face1 = Face((1.0, 0.0, 0.0), 1.0, phi=0, cohesion=0)
    val face2 = Face((0.0, 1.0, 0.0), 1.0, phi=0, cohesion=0)
    val face3 = Face((0.0, 0.0, 1.0), 2.0, phi=0, cohesion=0)
    val face4 = Face((-1.0, 0.0, 0.0), 1.0, phi=0, cohesion=0)
    val face5 = Face((0.0, -1.0, 0.0), 1.0, phi=0, cohesion=0)
    val face6 = Face((0.0, 0.0, -1.0), 1.0, phi=0, cohesion=0)
    val block = Block((0.5, 0.5, 0.5), List(face1, face2, face3, face4, face5, face6))
    val centroid = block.centroid
    val expectedCentroid = (0.5, 0.5, 1.0)
    assert(centroidDifference(centroid, expectedCentroid) < EPSILON)
  }

  test("Centroid should be at (-1.0, -1.0, -1.0)") {
    val face1 = Face((1.0, 0.0, 0.0), 0.0, phi=0, cohesion=0)
    val face2 = Face((0.0, 1.0, 0.0), 0.0, phi=0, cohesion=0)
    val face3 = Face((0.0, 0.0, 1.0), 0.0, phi=0, cohesion=0)
    val face4 = Face((-1.0, 0.0, 0.0), 2.0, phi=0, cohesion=0)
    val face5 = Face((0.0, -1.0, 0.0), 2.0, phi=0, cohesion=0)
    val face6 = Face((0.0, 0.0, -1.0), 2.0, phi=0, cohesion=0)
    val block = Block((0.0, 0.0, 0.0), List(face1, face2, face3, face4, face5, face6))
    val centroid = block.centroid
    val expectedCentroid = (-1.0, -1.0, -1.0)
    assert(centroidDifference(centroid, expectedCentroid) < EPSILON)
  }

  test("New distances should be shifted based on input local origin") {
    val face1 = Face((1.0, 0.0, 0.0), 2.0, phi=0, cohesion=0)
    val face2 = Face((0.0, 1.0, 0.0), 2.0, phi=0, cohesion=0)
    val face3 = Face((0.0, 0.0, 1.0), 2.0, phi=0, cohesion=0)
    val face4 = Face((-1.0, 0.0, 0.0), 0.0, phi=0, cohesion=0)
    val face5 = Face((0.0, -1.0, 0.0), 0.0, phi=0, cohesion=0)
    val face6 = Face((0.0, 0.0, -1.0), 0.0, phi=0, cohesion=0)
    val block = Block((0.0, 0.0, 0.0), List(face1, face2, face3, face4, face5, face6))
    val updatedFaces = block.updateFaces((2.0, 0.0, 0.0))
    val expectedFace1 = Face((1.0, 0.0, 0.0), 0.0, phi=0, cohesion=0)
    val expectedFace2 = Face((0.0, 1.0, 0.0), 2.0, phi=0, cohesion=0)
    val expectedFace3 = Face((0.0, 0.0, 1.0), 2.0, phi=0, cohesion=0)
    val expectedFace4 = Face((-1.0, 0.0, 0.0), 2.0, phi=0, cohesion=0)
    val expectedFace5 = Face((0.0, -1.0, 0.0), 0.0, phi=0, cohesion=0)
    val expectedFace6 = Face((0.0, 0.0, -1.0), 0.0, phi=0, cohesion=0)
    val expectedFaces = List(expectedFace1, expectedFace2, expectedFace3, expectedFace4, expectedFace5, expectedFace6)
    assert(updatedFaces == expectedFaces)
  }

  test("Cutting the two-cube with faces x=0 and z=0 should produce four blocks") {
    val xPlane = Joint((1.0,0.0,0.0), (1.0,1.0,1.0), (1.0,1.0,1.0),
                       phi=0, cohesion=0, shape=Nil)
    val zPlane = Joint((0.0,0.0,1.0), (1.0, 1.0, 1.0), (1.0,1.0,1.0),
                       phi=0, cohesion=0, shape=Nil)
    val xBlocks = twoCube.cut(xPlane)
    val xzBlocks = xBlocks.flatMap(_.cut(zPlane))

    val nonRedundantBlocks = xzBlocks.map { case block @ Block(center, faces) =>
      val nonRedundantFaces = block.nonRedundantFaces
      Block(center, nonRedundantFaces)
    }

    val centroidBlocks = nonRedundantBlocks.map { case block @ Block(center, _) =>
      val centroid = block.centroid
      val updatedFaces = block.updateFaces(centroid)
      Block(centroid, updatedFaces)
    }

    val cleanedBlocks = centroidBlocks.map { case Block(center, faces) =>
      Block(center, faces.map(_.applyTolerance))
    }

    // Names describe block positions when locking from fourth octant to first octant
    val bottomLeft = Block((0.5,1.0,0.5), List(
      Face((0.0,0.0,1.0), 0.5, 0.0, 0.0),
      Face((1.0,0.0,0.0), 0.5, 0.0, 0.0),
      Face((-1.0,0.0,0.0), 0.5, 0.0, 0.0),
      Face((0.0,-1.0,0.0), 1.0, 0.0, 0.0),
      Face((0.0,1.0,0.0), 1.0, 0.0, 0.0),
      Face((0.0,0.0,-1.0), 0.5, 0.0, 0.0)
    ))

    val topLeft = Block((0.5,1.0,1.5), List(
      Face((0.0,0.0,-1.0), 0.5, 0.0, 0.0),
      Face((1.0,0.0,0.0), 0.5, 0.0, 0.0),
      Face((-1.0,0.0,0.0), 0.5, 0.0, 0.0),
      Face((0.0,-1.0,0.0), 1.0, 0.0, 0.0),
      Face((0.0,1.0,0.0), 1.0, 0.0, 0.0),
      Face((0.0,0.0,1.0), 0.5, 0.0, 0.0)
    ))

    val bottomRight = Block((1.5,1.0,0.5), List(
      Face((0.0,0.0,1.0), 0.5, 0.0, 0.0),
      Face((-1.0,0.0,0.0), 0.5, 0.0, 0.0),
      Face((1.0,0.0,0.0), 0.5, 0.0, 0.0),
      Face((0.0,-1.0,0.0), 1.0, 0.0, 0.0),
      Face((0.0,1.0,0.0), 1.0, 0.0, 0.0),
      Face((0.0,0.0,-1.0), 0.5, 0.0, 0.0)
    ))

    val topRight = Block((1.5,1.0,1.5), List(
      Face((0.0,0.0,-1.0), 0.5, 0.0, 0.0),
      Face((-1.0,0.0,0.0), 0.5, 0.0, 0.0),
      Face((1.0,0.0,0.0), 0.5, 0.0, 0.0),
      Face((0.0,-1.0,0.0), 1.0, 0.0, 0.0),
      Face((0.0,1.0,0.0), 1.0, 0.0, 0.0),
      Face((0.0,0.0,1.0), 0.5, 0.0, 0.0)
    ))

    val expectedBlocks = List(bottomLeft, topLeft, bottomRight, topRight)
    assert(cleanedBlocks == expectedBlocks)
  }
}<|MERGE_RESOLUTION|>--- conflicted
+++ resolved
@@ -1,9 +1,7 @@
-import math.sqrt
-<<<<<<< HEAD
-=======
 import edu.berkeley.ce.rockslicing.{Block, Delaunay, Face, Joint}
->>>>>>> 96d26072
 import org.scalatest._
+
+import scala.math.sqrt
 
 class BlockSpec extends FunSuite {
   val boundingFaces = List(
@@ -51,10 +49,10 @@
   )
 
   val jointBounds3 = Seq(
-    ((1.0/math.sqrt(2.0), 1.0/math.sqrt(2.0), 0.0), 1.0),
-    ((-1.0/math.sqrt(2.0), 1.0/math.sqrt(2.0), 0.0), 1.0),
-    ((-1.0/math.sqrt(2.0), -1.0/math.sqrt(2.0), 0.0), 1.0),
-    ((1.0/math.sqrt(2.0), -1.0/math.sqrt(2.0), 0.0), 1.0)
+    ((1.0/sqrt(2.0), 1.0/sqrt(2.0), 0.0), 1.0),
+    ((-1.0/sqrt(2.0), 1.0/sqrt(2.0), 0.0), 1.0),
+    ((-1.0/sqrt(2.0), -1.0/sqrt(2.0), 0.0), 1.0),
+    ((1.0/sqrt(2.0), -1.0/sqrt(2.0), 0.0), 1.0)
   )
 
   def centroidDifference(c1: (Double, Double, Double), c2: (Double, Double, Double)) : Double =
@@ -145,82 +143,82 @@
   }
 
   test("The plane x/sqrt(2.0) - z/sqrt(2.0) = 1 at non-zero origin should intersect the unit cube") {
-    val joint = Joint((1.0/sqrt(2.0), 0.0, -1.0/sqrt(2.0)), localOrigin=(-1.0/sqrt(2.0),0.0,1.0/sqrt(2.0)), center=(0.0, 0.0, 0.0),
-                       phi=0, cohesion=0, shape=Nil)
+    val joint = Joint((1.0/sqrt(2.0), 0.0, -1.0/sqrt(2.0)), localOrigin=(-1.0/sqrt(2.0),0.0,1.0/sqrt(2.0)),
+                      center=(0.0, 0.0, 0.0), phi=0, cohesion=0, shape=Nil)
     assert(unitCube.intersects(joint).isDefined)
   }
 
   test("The plane x/sqrt(2.0) - z/sqrt(2.0) = 1 at (0.0,0.0,1.0) should not intersect the unit cube") {
-    val joint = Joint((1.0/sqrt(2.0), 0.0, -1.0/sqrt(2.0)), localOrigin=(-1.0/sqrt(2.0),0.0,1.0 + 1.0/sqrt(2.0)), center=(0.0, 0.0, 1.0),
-                       phi=0, cohesion=0, shape=Nil)
+    val joint = Joint((1.0/sqrt(2.0), 0.0, -1.0/sqrt(2.0)), localOrigin=(-1.0/sqrt(2.0),0.0,1.0 + 1.0/sqrt(2.0)),
+                      center=(0.0, 0.0, 1.0),  phi=0, cohesion=0, shape=Nil)
     assert(unitCube.intersects(joint).isEmpty)
   }
 
   test("The plane x/sqrt(2.0) - z/sqrt(2.0) = 1 at global origin should intersect the two cube") {
-    val joint = Joint((1.0/sqrt(2.0), 0.0, -1.0/sqrt(2.0)), localOrigin=(-1.0/sqrt(2.0),0.0,1.0/sqrt(2.0)), center=(0.0, 0.0, 0.0),
-                       phi=0, cohesion=0, shape=Nil)
+    val joint = Joint((1.0/sqrt(2.0), 0.0, -1.0/sqrt(2.0)), localOrigin=(-1.0/sqrt(2.0),0.0,1.0/sqrt(2.0)),
+                       center=(0.0, 0.0, 0.0), phi=0, cohesion=0, shape=Nil)
     assert(twoCube.intersects(joint).isDefined)
   }
 
   test("The plane x/sqrt(2.0) - z/sqrt(2.0) = 1 at (0.0,0.0,1.0) should intersect the two cube") {
-    val joint = Joint((1.0/sqrt(2.0), 0.0, -1.0/sqrt(2.0)), localOrigin=(-1.0/sqrt(2.0),0.0,1.0 + 1.0/sqrt(2.0)), center=(0.0, 0.0, 1.0),
-                       phi=0, cohesion=0, shape=Nil)
+    val joint = Joint((1.0/sqrt(2.0), 0.0, -1.0/sqrt(2.0)), localOrigin=(-1.0/sqrt(2.0),0.0,1.0 + 1.0/sqrt(2.0)),
+                       center=(0.0, 0.0, 1.0),  phi=0, cohesion=0, shape=Nil)
     assert(twoCube.intersects(joint).isDefined)
   }
 
   test("The non-persistent joint z < 1.0 should not intersect the two cube") {
-    val joint = Joint((0.0, 0.0, 1.0), localOrigin = (0.0, 0.0, 0.0), center = (2.0, 0.0, 1.0),
-                      phi=0.0, cohesion = 0.0, shape = jointBounds)
+    val joint = Joint((0.0, 0.0, 1.0), localOrigin=(0.0, 0.0, 0.0), center=(2.0, 0.0, 1.0),
+                      phi=0.0, cohesion=0.0, shape=jointBounds)
     assert(twoCube.intersects(joint).isEmpty)
   }
 
   test("The non-persistent joint z < 1.0 should intersect the two cube") {
-    val joint = Joint((0.0, 0.0, 1.0), localOrigin = (0.0, 0.0, 0.0), center = (1.99, 0.01, 1.0),
-      phi=0.0, cohesion = 0.0, shape = jointBounds)
+    val joint = Joint((0.0, 0.0, 1.0), localOrigin=(0.0, 0.0, 0.0), center=(1.99, 0.01, 1.0),
+                      phi=0.0, cohesion=0.0, shape=jointBounds)
     assert(twoCube.intersects(joint).isDefined)
   }
 
   test("The non-persistent joint z < 1.0 with non-global origin should not intersect the two cube") {
-    val joint = Joint((0.0, 0.0, 1.0), localOrigin = (3.0, 0.0, 0.0), center = (3.0, 0.0, 1.0),
-      phi=0.0, cohesion = 0.0, shape = jointBounds2)
+    val joint = Joint((0.0, 0.0, 1.0), localOrigin=(3.0, 0.0, 0.0), center=(3.0, 0.0, 1.0),
+                      phi=0.0, cohesion=0.0, shape=jointBounds2)
     assert(twoCube.intersects(joint).isEmpty)
   }
 
   test("The non-persistent joint z < 1.0 with non-global origin should intersect the two cube") {
-    val joint = Joint((0.0, 0.0, 1.0), localOrigin = (3.0, 0.0, 0.0), center = (2.99, 0.01, 1.0),
-      phi=0.0, cohesion = 0.0, shape = jointBounds2)
+    val joint = Joint((0.0, 0.0, 1.0), localOrigin=(3.0, 0.0, 0.0), center=(2.99, 0.01, 1.0),
+                      phi=0.0, cohesion=0.0, shape=jointBounds2)
     assert(twoCube.intersects(joint).isDefined)
   }
 
   test("The non-persistent joint z < 0 with rotated bounds should not intersect the unit cube") {
-    val joint = Joint((0.0, 0.0, 1.0), localOrigin = (0.0, 0.0, 0.0), center = (2.0, 2.0, 0.5),
-      phi=0.0, cohesion = 0.0, shape = jointBounds3)
+    val joint = Joint((0.0, 0.0, 1.0), localOrigin=(0.0, 0.0, 0.0), center=(2.0, 2.0, 0.5),
+                      phi=0.0, cohesion=0.0, shape=jointBounds3)
     assert(unitCube.intersects(joint).isEmpty)
   }
 
   test("The non-persistent joint z < 0 with rotated bounds should JUST not intersect the unit cube") {
-    val joint = Joint((0.0, 0.0, 1.0), localOrigin = (0.0, 0.0, 0.0),
-      center = (1.0 + 1.0/math.sqrt(2.0), 1.0 + 1.0/math.sqrt(2.0), 0.5),
-      phi=0.0, cohesion = 0.0, shape = jointBounds3)
+    val joint = Joint((0.0, 0.0, 1.0), localOrigin=(0.0, 0.0, 0.0),
+                      center=(1.0 + 1.0/sqrt(2.0), 1.0 + 1.0/sqrt(2.0), 0.5),
+                      phi=0.0, cohesion=0.0, shape=jointBounds3)
     assert(unitCube.intersects(joint).isEmpty)
   }
 
   test("The non-persistent joint z < 0 with rotated bounds should intersect the unit cube") {
-    val joint = Joint((0.0, 0.0, 1.0), localOrigin = (0.0, 0.0, 0.0),
-      center = (1.0 + 1.0/math.sqrt(2.0), 0.99 + 1.0/math.sqrt(2.0), 0.5),
-      phi=0.0, cohesion = 0.0, shape = jointBounds3)
+    val joint = Joint((0.0, 0.0, 1.0), localOrigin=(0.0, 0.0, 0.0),
+                      center=(1.0 + 1.0/sqrt(2.0), 0.99 + 1.0/sqrt(2.0), 0.5),
+                      phi=0.0, cohesion=0.0, shape=jointBounds3)
     assert(unitCube.intersects(joint).isDefined)
   }
 
   test("The non-persistent joint z < 0 should not intersect the non-global origin two cube ") {
-    val joint = Joint((0.0, 0.0, 1.0), localOrigin = (1.0, 1.0, 1.0), center = (2.0, 3.0, 1.0),
-                      phi = 0.0, cohesion = 0.0, shape = jointBounds)
+    val joint = Joint((0.0, 0.0, 1.0), localOrigin=(1.0, 1.0, 1.0), center=(2.0, 3.0, 1.0),
+                      phi=0.0, cohesion=0.0, shape=jointBounds)
     assert(twoCubeNonOrigin.intersects(joint).isEmpty)
   }
 
   test("The non-persistent joint z < 0 should intersect the non-global origin two cube ") {
-    val joint = Joint((0.0, 0.0, 1.0), localOrigin = (1.0, 1.0, 1.0), center = (1.99, 2.99, 1.0),
-      phi = 0.0, cohesion = 0.0, shape = jointBounds)
+    val joint = Joint((0.0, 0.0, 1.0), localOrigin=(1.0, 1.0, 1.0), center=(1.99, 2.99, 1.0),
+      phi=0.0, cohesion=0.0, shape=jointBounds)
     assert(twoCubeNonOrigin.intersects(joint).isDefined)
   }
 
