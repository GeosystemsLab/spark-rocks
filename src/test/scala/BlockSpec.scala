import math.sqrt
import edu.berkeley.ce.rockslicing.{Block, Delaunay, Face, Joint}
import org.scalatest._

class BlockSpec extends FunSuite {
  val boundingFaces = List(
    Face((-1.0, 0.0, 0.0), 0.0, phi=0, cohesion=0), // -x = 0
    Face((1.0, 0.0, 0.0), 1.0, phi=0, cohesion=0),  // x = 1
    Face((0.0, -1.0, 0.0), 0.0, phi=0, cohesion=0), // -y = 0
    Face((0.0, 1.0, 0.0), 1.0, phi=0, cohesion=0),  // y = 1
    Face((0.0, 0.0, -1.0), 0.0, phi=0, cohesion=0), // -z = 0
    Face((0.0, 0.0, 1.0), 1.0, phi=0, cohesion=0)   // z = 1
  )
  val unitCube = Block((0.0, 0.0, 0.0), boundingFaces)

  val boundingFaces2 = List(
    Face((-1.0, 0.0, 0.0), 0.0, phi=0, cohesion=0), // -x = 0
    Face((1.0, 0.0, 0.0), 2.0, phi=0, cohesion=0),  // x = 2
    Face((0.0, -1.0, 0.0), 0.0, phi=0, cohesion=0), // -y = 0
    Face((0.0, 1.0, 0.0), 2.0, phi=0, cohesion=0),  // y = 2
    Face((0.0, 0.0, -1.0), 0.0, phi=0, cohesion=0), // -z = 0
    Face((0.0, 0.0, 1.0), 2.0, phi=0, cohesion=0)   // z = 2
  )
  val twoCube = Block((0.0, 0.0, 0.0), boundingFaces2)

  val boundingFaces3 = List(
    Face((-1.0, 0.0, 0.0), 1.0, phi=0, cohesion=0), // -x = 1
    Face((1.0, 0.0, 0.0), 1.0, phi=0, cohesion=0),  // x = 1
    Face((0.0, -1.0, 0.0), 1.0, phi=0, cohesion=0), // -y = 1
    Face((0.0, 1.0, 0.0), 1.0, phi=0, cohesion=0),  // y = 1
    Face((0.0, 0.0, -1.0), 1.0, phi=0, cohesion=0), // -z = 1
    Face((0.0, 0.0, 1.0), 1.0, phi=0, cohesion=0)   // z = 1
  )
  val twoCubeNonOrigin = Block((1.0, 1.0, 1.0), boundingFaces3)

  val jointBounds = Seq(
    ((1.0, 0.0, 0.0), 1.0),
    ((-1.0, 0.0, 0.0), 0.0),
    ((0.0, 1.0, 0.0), 1.0),
    ((0.0, -1.0, 0.0), 0.0)
  )

  val jointBounds2 = Seq(
    ((1.0, 0.0, 0.0), 1.0),
    ((-1.0, 0.0, 0.0), 1.0),
    ((0.0, 1.0, 0.0), 1.0),
    ((0.0, -1.0, 0.0), 1.0)
  )

  val jointBounds3 = Seq(
    ((1.0/math.sqrt(2.0), 1.0/math.sqrt(2.0), 0.0), 1.0),
    ((-1.0/math.sqrt(2.0), 1.0/math.sqrt(2.0), 0.0), 1.0),
    ((-1.0/math.sqrt(2.0), -1.0/math.sqrt(2.0), 0.0), 1.0),
    ((1.0/math.sqrt(2.0), -1.0/math.sqrt(2.0), 0.0), 1.0)
  )

  def centroidDifference(c1: (Double, Double, Double), c2: (Double, Double, Double)) : Double =
    c1 match {
      case (a,b,c) => c2 match {
        case (x,y,z) => math.abs(x-a) + math.abs(y-b) + math.abs(z-c)
      }
    }

  val EPSILON = 1.0e-6

  test("The plane z = 0.5 should intersect the unit cube") {
    val joint = Joint((0.0, 0.0, 1.0), localOrigin=(0.0,0.0,0.0), center=(0.0, 0.0, 1/2.0),
                       phi=0, cohesion=0, shape=Nil)
    assert(unitCube.intersects(joint).isDefined)
  }

  test("The plane z = 0.5 with non-zero origin should intersect the unit cube") {
    val joint = Joint((0.0, 0.0, 1.0), localOrigin=(0.0,0.0,-1/4), center=(0.0, 0.0, 1/4.0),
                       phi=0, cohesion=0, shape=Nil)
    assert(unitCube.intersects(joint).isDefined)
  }

  test("The plane -z = 0.5 should intersect the unit cube") {
    val joint = Joint((0.0, 0.0, -1.0), localOrigin=(0.0,0.0,0.0), center=(0.0, 0.0, 1/2.0),
                       phi=0, cohesion=0, shape=Nil)
    assert(unitCube.intersects(joint).isDefined)
  }

  test("The plane -z = 0.5 with non-zero origin should intersect the unit cube") {
    val joint = Joint((0.0, 0.0, -1.0), localOrigin=(0.0,0.0,-1/4), center=(0.0, 0.0, 1/4.0),
                       phi=0, cohesion=0, shape=Nil)
    assert(unitCube.intersects(joint).isDefined)
  }

  test("The plane z = 2 should not intersect the unit cube") {
    val joint = Joint((0.0, 0.0, 1.0), localOrigin=(0.0,0.0,0.0), center=(0.0, 0.0, 2.0),
                       phi=0, cohesion=0, shape=Nil)
    assert(unitCube.intersects(joint).isEmpty)
  }

  test("The plane z = 1 with non-zero origin should not intersect the unit cube") {
    val joint = Joint((0.0, 0.0, 1.0), localOrigin=(0.0,0.0,1.0), center=(0.0, 0.0, 2.0),
                       phi=0, cohesion=0, shape=Nil)
    assert(unitCube.intersects(joint).isEmpty)
  }

  test("The plane y = 1 should not intersect the unit cube") {
    val joint = Joint((0.0, 1.0, 0.0), localOrigin=(0.0,0.0,0.0), center=(0.0, 1.0, 0.0),
                       phi=0, cohesion=0, shape=Nil)
    assert(unitCube.intersects(joint).isEmpty)
  }

  test("The plane y = 1/2.0 with non-zero origin should not intersect the unit cube") {
    val joint = Joint((0.0, 1.0, 0.0), localOrigin=(0.0,1/2.0,0.0), center=(0.0, 1.0, 0.0),
                       phi=0, cohesion=0, shape=Nil)
    assert(unitCube.intersects(joint).isEmpty)
  }

  test("The plane -y = 1 should not intersect the unit cube") {
    val joint = Joint((0.0, -1.0, 0.0), localOrigin=(0.0,0.0,0.0), center=(0.0, 1.0, 0.0),
                       phi=0, cohesion=0, shape=Nil)
    assert(unitCube.intersects(joint).isEmpty)
  }

  test("The plane y = 0.99 should intersect the unit cube") {
    val joint = Joint((0.0, 1.0, 0.0), localOrigin=(0.0,0.0,0.0), center=(0.0, 0.99, 0.0),
                       phi=0, cohesion=0, shape=Nil)
    assert(unitCube.intersects(joint).isDefined)
  }

  test("The plane y = 0.49 with non-zero origin should intersect the unit cube") {
    val joint = Joint((0.0, 1.0, 0.0), localOrigin=(0.0,0.5,0.0), center=(0.0, 0.99, 0.0),
                       phi=0, cohesion=0, shape=Nil)
    assert(unitCube.intersects(joint).isDefined)
  }

  test("The plane -y = 0.99 should intersect the unit cube") {
    val joint = Joint((0.0, -1.0, 0.0), localOrigin=(0.0,0.0,0.0), center=(0.0, 0.99, 0.0),
                       phi=0, cohesion=0, shape=Nil)
    assert(unitCube.intersects(joint).isDefined)
  }

  test("The plane -y = 0.49 with non-zero origin should intersect the unit cube") {
    val joint = Joint((0.0, -1.0, 0.0), localOrigin=(0.0,0.5,0.0), center=(0.0, 0.99, 0.0),
                       phi=0, cohesion=0, shape=Nil)
    assert(unitCube.intersects(joint).isDefined)
  }

  test("The plane x/sqrt(2.0) - z/sqrt(2.0) = 1 at non-zero origin should intersect the unit cube") {
    val joint = Joint((1.0/sqrt(2.0), 0.0, -1.0/sqrt(2.0)), localOrigin=(-1.0/sqrt(2.0),0.0,1.0/sqrt(2.0)), center=(0.0, 0.0, 0.0),
                       phi=0, cohesion=0, shape=Nil)
    assert(unitCube.intersects(joint).isDefined)
  }

  test("The plane x/sqrt(2.0) - z/sqrt(2.0) = 1 at (0.0,0.0,1.0) should not intersect the unit cube") {
    val joint = Joint((1.0/sqrt(2.0), 0.0, -1.0/sqrt(2.0)), localOrigin=(-1.0/sqrt(2.0),0.0,1.0 + 1.0/sqrt(2.0)), center=(0.0, 0.0, 1.0),
                       phi=0, cohesion=0, shape=Nil)
    assert(unitCube.intersects(joint).isEmpty)
  }

  test("The plane x/sqrt(2.0) - z/sqrt(2.0) = 1 at global origin should intersect the two cube") {
    val joint = Joint((1.0/sqrt(2.0), 0.0, -1.0/sqrt(2.0)), localOrigin=(-1.0/sqrt(2.0),0.0,1.0/sqrt(2.0)), center=(0.0, 0.0, 0.0),
                       phi=0, cohesion=0, shape=Nil)
    assert(twoCube.intersects(joint).isDefined)
  }

  test("The plane x/sqrt(2.0) - z/sqrt(2.0) = 1 at (0.0,0.0,1.0) should intersect the two cube") {
    val joint = Joint((1.0/sqrt(2.0), 0.0, -1.0/sqrt(2.0)), localOrigin=(-1.0/sqrt(2.0),0.0,1.0 + 1.0/sqrt(2.0)), center=(0.0, 0.0, 1.0),
                       phi=0, cohesion=0, shape=Nil)
    assert(twoCube.intersects(joint).isDefined)
  }

  test("The non-persistent joint z < 1.0 should not intersect the two cube") {
    val joint = Joint((0.0, 0.0, 1.0), localOrigin = (0.0, 0.0, 0.0), center = (2.0, 0.0, 1.0),
                      phi=0.0, cohesion = 0.0, shape = jointBounds)
    assert(twoCube.intersects(joint).isEmpty)
  }

  test("The non-persistent joint z < 1.0 should intersect the two cube") {
    val joint = Joint((0.0, 0.0, 1.0), localOrigin = (0.0, 0.0, 0.0), center = (1.99, 0.01, 1.0),
      phi=0.0, cohesion = 0.0, shape = jointBounds)
    assert(twoCube.intersects(joint).isDefined)
  }

  test("The non-persistent joint z < 1.0 with non-global origin should not intersect the two cube") {
    val joint = Joint((0.0, 0.0, 1.0), localOrigin = (3.0, 0.0, 0.0), center = (3.0, 0.0, 1.0),
      phi=0.0, cohesion = 0.0, shape = jointBounds2)
    assert(twoCube.intersects(joint).isEmpty)
  }

  test("The non-persistent joint z < 1.0 with non-global origin should intersect the two cube") {
    val joint = Joint((0.0, 0.0, 1.0), localOrigin = (3.0, 0.0, 0.0), center = (2.99, 0.01, 1.0),
      phi=0.0, cohesion = 0.0, shape = jointBounds2)
    assert(twoCube.intersects(joint).isDefined)
  }

  test("The non-persistent joint z < 0 with rotated bounds should not intersect the unit cube") {
    val joint = Joint((0.0, 0.0, 1.0), localOrigin = (0.0, 0.0, 0.0), center = (2.0, 2.0, 0.5),
      phi=0.0, cohesion = 0.0, shape = jointBounds3)
    assert(unitCube.intersects(joint).isEmpty)
  }

  test("The non-persistent joint z < 0 with rotated bounds should JUST not intersect the unit cube") {
    val joint = Joint((0.0, 0.0, 1.0), localOrigin = (0.0, 0.0, 0.0),
      center = (1.0 + 1.0/math.sqrt(2.0), 1.0 + 1.0/math.sqrt(2.0), 0.5),
      phi=0.0, cohesion = 0.0, shape = jointBounds3)
    assert(unitCube.intersects(joint).isEmpty)
  }

  test("The non-persistent joint z < 0 with rotated bounds should intersect the unit cube") {
    val joint = Joint((0.0, 0.0, 1.0), localOrigin = (0.0, 0.0, 0.0),
      center = (1.0 + 1.0/math.sqrt(2.0), 0.99 + 1.0/math.sqrt(2.0), 0.5),
      phi=0.0, cohesion = 0.0, shape = jointBounds3)
    assert(unitCube.intersects(joint).isDefined)
  }

  test("The non-persistent joint z < 0 should not intersect the non-global origin two cube ") {
    val joint = Joint((0.0, 0.0, 1.0), localOrigin = (1.0, 1.0, 1.0), center = (2.0, 3.0, 1.0),
                      phi = 0.0, cohesion = 0.0, shape = jointBounds)
    assert(twoCubeNonOrigin.intersects(joint).isEmpty)
  }

<<<<<<< HEAD
    println(joint.globalCoordinates)
    assert(twoCubeNonOrigin.intersects(joint).isEmpty)
=======
  test("The non-persistent joint z < 0 should intersect the non-global origin two cube ") {
    val joint = Joint((0.0, 0.0, 1.0), localOrigin = (1.0, 1.0, 1.0), center = (1.99, 2.99, 1.0),
      phi = 0.0, cohesion = 0.0, shape = jointBounds)
    assert(twoCubeNonOrigin.intersects(joint).isDefined)
>>>>>>> 539feb78
  }

  test("The unit cube should not contain any redundant faces") {
    assert(unitCube.nonRedundantFaces == boundingFaces)
  }

  test("Adding planes x,y,z = +- 2 to the unit cube should be considered redundant") {
    val redundantBoundingFaces = boundingFaces ++ List(
      Face((-1.0, 0.0, 0.0), 2.0, phi=0, cohesion=0), // -x = 2
      Face((1.0, 0.0, 0.0), 2.0, phi=0, cohesion=0),  // x = 2
      Face((0.0, -1.0, 0.0), 2.0, phi=0, cohesion=0), // -y = 2
      Face((0.0, 1.0, 0.0), 2.0, phi=0, cohesion=0),  // y = 2
      Face((0.0, 0.0, -1.0), 2.0, phi=0, cohesion=0), // -z = 2
      Face((0.0, 0.0, 1.0), 2.0, phi=0, cohesion=0)   // z = 2
    )
    val redundantUnitCube = Block((0.0, 0.0, 0.0), redundantBoundingFaces)

    assert(redundantUnitCube.nonRedundantFaces == boundingFaces)
  }

  test("The two cube should not contain any redundant faces") {
    assert(twoCube.nonRedundantFaces == boundingFaces2)
  }

  test("Adding the boundary -x + 2z = 0 to the two cube should render z = 2 redundant") {
    val newFace = Face((-1.0, 0.0, 2.0), 0.0, phi=0, cohesion=0)
    val redundantBoundingFaces = newFace::boundingFaces2
    val redundant2Cube = Block((1.0, 1.0, 1.0), redundantBoundingFaces)
    val expectedFaces = redundantBoundingFaces.slice(0, redundantBoundingFaces.length - 1)
    assert(redundant2Cube.nonRedundantFaces == expectedFaces)
  }

  test("Moving origin of two-cube to (1,0,0) should only affect x-distances") {
    val newFaces = twoCube.updateFaces((1.0, 0.0, 0.0))
    val newBlock = Block((1.0, 0.0, 0.0), newFaces)
    val testFaces = newBlock.nonRedundantFaces
    val expectedFaces = List(
      Face((-1.0, 0.0, 0.0), 1.0, phi=0, cohesion=0),
      Face((1.0, 0.0, 0.0), 1.0, phi=0, cohesion=0),
      Face((0.0, -1.0, 0.0), 0.0, phi=0, cohesion=0),
      Face((0.0, 1.0, 0.0), 2.0, phi=0, cohesion=0),
      Face((0.0, 0.0, -1.0), 0.0, phi=0, cohesion=0),
      Face((0.0, 0.0, 1.0), 2.0, phi=0, cohesion=0)
    )
    assert(testFaces == expectedFaces)
  }

  test("Moving origin of two-cube to (1,1,1) should affect all distances") {
    val newFaces = twoCube.updateFaces((1.0, 1.0, 1.0))
    val newBlock = Block((1.0, 1.0, 1.0), newFaces)
    val testFaces = newBlock.nonRedundantFaces
    val expectedFaces = List(
      Face((-1.0, 0.0, 0.0), 1.0, phi=0, cohesion=0),
      Face((1.0, 0.0, 0.0), 1.0, phi=0, cohesion=0),
      Face((0.0, -1.0, 0.0), 1.0, phi=0, cohesion=0),
      Face((0.0, 1.0, 0.0), 1.0, phi=0, cohesion=0),
      Face((0.0, 0.0, -1.0), 1.0, phi=0, cohesion=0),
      Face((0.0, 0.0, 1.0), 1.0, phi=0, cohesion=0)
    )
    assert(testFaces == expectedFaces)
  }

  test("Adding the face -x=1 to a two-cube centered at origin should be considered redundant") {
    val redundantFace = Face((-1.0, 0.0, 0.0), 1.0, phi=0, cohesion=0)
    val newTwoCube = Block((0.0, 0.0, 0.0), redundantFace::boundingFaces2)
    val testFaces = newTwoCube.nonRedundantFaces
    assert(testFaces == boundingFaces2)
  }

  test("The points of intersection between the four planes should (0.0, 0.0, 0.0) & (0.0, 5.0, 0.0)") {
    val face1 = Face((1.0, 0.0, 0.0), 0.0, phi=0, cohesion=0)
    val face2 = Face((0.0, 1.0, 0.0), 0.0, phi=0, cohesion=0)
    val face3 = Face((0.0, 0.0, 1.0), 0.0, phi=0, cohesion=0)
    val face4 = Face((0.0, 1.0, 0.0), 5.0, phi=0, cohesion=0)
    val block = Block((1.0, 1.0, 1.0), List(face1, face2, face3, face4))
    val face1Verts = List((0.0, 5.0, 0.0), (0.0, 0.0, 0.0))
    val face2Verts = List((0.0, 0.0, 0.0))
    val face3Verts = List((0.0, 5.0, 0.0), (0.0, 0.0, 0.0))
    val face4Verts = List((0.0, 5.0, 0.0))
    val expectedIntersection = Map(
      face1 -> face1Verts,
      face2 -> face2Verts,
      face3 -> face3Verts,
      face4 -> face4Verts
    )
    val vertices = block.findVertices
    assert(vertices == expectedIntersection)
  }

  test("There should be no intersection between the planes") {
    val face1 = Face((1.0, 0.0, 0.0), 0.0, phi=0, cohesion=0)
    val face2 = Face((1.0, 0.0, 0.0), 5.0, phi=0, cohesion=0)
    val face3 = Face((0.0, 0.0, 1.0), 0.0, phi=0, cohesion=0)
    val block = Block((1.0, 1.0, 1.0), List(face1, face2, face3))
    val expectedIntersection = Map(
      face1 -> Nil,
      face2 -> Nil,
      face3 -> Nil
    )
    val vertices = block.findVertices
    assert(vertices == expectedIntersection)
  }

  test("There should be three entries in the triangulation list ordered in a clockwise fashion") {
    val face1 = Face((1.0, 0.0, 0.0), 1.0, phi=0, cohesion=0)
    val face2 = Face((0.0, 1.0, 0.0), 1.0, phi=0, cohesion=0)
    val face3 = Face((0.0, 0.0, 1.0), 1.0, phi=0, cohesion=0)
    val face4 = Face((1/math.sqrt(2.0), 1/math.sqrt(2.0), 0.0), 1/math.sqrt(2.0), phi=0, cohesion=0)
    val block = Block((1.0, 1.0, 1.0), List(face1, face2, face3, face4))

    val vertices = block.findVertices
    val mesh = block.meshFaces(vertices)
    val expectedVertices = List(Delaunay.Vector2(0.0, 1.0), Delaunay.Vector2(1.0,0.0), Delaunay.Vector2(1.0,1.0))

    val expectedTriangulation = Delaunay.Triangulation(expectedVertices).toList
    assert(mesh(face3) == expectedTriangulation)
  }

  test("Centroid should be at (0.0, 0.0, 0.0)") {
    val face1 = Face((1.0, 0.0, 0.0), 1.0, phi=0, cohesion=0)
    val face2 = Face((0.0, 1.0, 0.0), 1.0, phi=0, cohesion=0)
    val face3 = Face((0.0, 0.0, 1.0), 1.0, phi=0, cohesion=0)
    val face4 = Face((-1.0, 0.0, 0.0), 1.0, phi=0, cohesion=0)
    val face5 = Face((0.0, -1.0, 0.0), 1.0, phi=0, cohesion=0)
    val face6 = Face((0.0, 0.0, -1.0), 1.0, phi=0, cohesion=0)
    val block = Block((0.0, 0.0, 0.0), List(face1, face2, face3, face4, face5, face6))
    val centroid = block.centroid
    val expectedCentroid = (0.0, 0.0, 0.0)
    assert(centroidDifference(centroid, expectedCentroid) <= EPSILON)
  }

  test("Centroid should be at (0.5, 0.5, 1.0)") {
    val face1 = Face((1.0, 0.0, 0.0), 1.0, phi=0, cohesion=0)
    val face2 = Face((0.0, 1.0, 0.0), 1.0, phi=0, cohesion=0)
    val face3 = Face((0.0, 0.0, 1.0), 2.0, phi=0, cohesion=0)
    val face4 = Face((-1.0, 0.0, 0.0), 1.0, phi=0, cohesion=0)
    val face5 = Face((0.0, -1.0, 0.0), 1.0, phi=0, cohesion=0)
    val face6 = Face((0.0, 0.0, -1.0), 1.0, phi=0, cohesion=0)
    val block = Block((0.5, 0.5, 0.5), List(face1, face2, face3, face4, face5, face6))
    val centroid = block.centroid
    val expectedCentroid = (0.5, 0.5, 1.0)
    assert(centroidDifference(centroid, expectedCentroid) < EPSILON)
  }

  test("Centroid should be at (-1.0, -1.0, -1.0)") {
    val face1 = Face((1.0, 0.0, 0.0), 0.0, phi=0, cohesion=0)
    val face2 = Face((0.0, 1.0, 0.0), 0.0, phi=0, cohesion=0)
    val face3 = Face((0.0, 0.0, 1.0), 0.0, phi=0, cohesion=0)
    val face4 = Face((-1.0, 0.0, 0.0), 2.0, phi=0, cohesion=0)
    val face5 = Face((0.0, -1.0, 0.0), 2.0, phi=0, cohesion=0)
    val face6 = Face((0.0, 0.0, -1.0), 2.0, phi=0, cohesion=0)
    val block = Block((0.0, 0.0, 0.0), List(face1, face2, face3, face4, face5, face6))
    val centroid = block.centroid
    val expectedCentroid = (-1.0, -1.0, -1.0)
    assert(centroidDifference(centroid, expectedCentroid) < EPSILON)
  }

  test("New distances should be shifted based on input local origin") {
    val face1 = Face((1.0, 0.0, 0.0), 2.0, phi=0, cohesion=0)
    val face2 = Face((0.0, 1.0, 0.0), 2.0, phi=0, cohesion=0)
    val face3 = Face((0.0, 0.0, 1.0), 2.0, phi=0, cohesion=0)
    val face4 = Face((-1.0, 0.0, 0.0), 0.0, phi=0, cohesion=0)
    val face5 = Face((0.0, -1.0, 0.0), 0.0, phi=0, cohesion=0)
    val face6 = Face((0.0, 0.0, -1.0), 0.0, phi=0, cohesion=0)
    val block = Block((0.0, 0.0, 0.0), List(face1, face2, face3, face4, face5, face6))
    val updatedFaces = block.updateFaces((2.0, 0.0, 0.0))
    val expectedFace1 = Face((1.0, 0.0, 0.0), 0.0, phi=0, cohesion=0)
    val expectedFace2 = Face((0.0, 1.0, 0.0), 2.0, phi=0, cohesion=0)
    val expectedFace3 = Face((0.0, 0.0, 1.0), 2.0, phi=0, cohesion=0)
    val expectedFace4 = Face((-1.0, 0.0, 0.0), 2.0, phi=0, cohesion=0)
    val expectedFace5 = Face((0.0, -1.0, 0.0), 0.0, phi=0, cohesion=0)
    val expectedFace6 = Face((0.0, 0.0, -1.0), 0.0, phi=0, cohesion=0)
    val expectedFaces = List(expectedFace1, expectedFace2, expectedFace3, expectedFace4, expectedFace5, expectedFace6)
    assert(updatedFaces == expectedFaces)
  }

  test("Cutting the two-cube with faces x=0 and z=0 should produce four blocks") {
    val xPlane = Joint((1.0,0.0,0.0), (1.0,1.0,1.0), (1.0,1.0,1.0),
                       phi=0, cohesion=0, shape=Nil)
    val zPlane = Joint((0.0,0.0,1.0), (1.0, 1.0, 1.0), (1.0,1.0,1.0),
                       phi=0, cohesion=0, shape=Nil)
    val xBlocks = twoCube.cut(xPlane)
    val xzBlocks = xBlocks.flatMap(_.cut(zPlane))

    val nonRedundantBlocks = xzBlocks.map { case block @ Block(center, faces) =>
      val nonRedundantFaces = block.nonRedundantFaces
      Block(center, nonRedundantFaces)
    }

    val centroidBlocks = nonRedundantBlocks.map { case block @ Block(center, _) =>
      val centroid = block.centroid
      val updatedFaces = block.updateFaces(centroid)
      Block(centroid, updatedFaces)
    }

    val cleanedBlocks = centroidBlocks.map { case Block(center, faces) =>
      Block(center, faces.map(_.applyTolerance))
    }

    // Names describe block positions when locking from fourth octant to first octant
    val bottomLeft = Block((0.5,1.0,0.5), List(
      Face((0.0,0.0,1.0), 0.5, 0.0, 0.0),
      Face((1.0,0.0,0.0), 0.5, 0.0, 0.0),
      Face((-1.0,0.0,0.0), 0.5, 0.0, 0.0),
      Face((0.0,-1.0,0.0), 1.0, 0.0, 0.0),
      Face((0.0,1.0,0.0), 1.0, 0.0, 0.0),
      Face((0.0,0.0,-1.0), 0.5, 0.0, 0.0)
    ))

    val topLeft = Block((0.5,1.0,1.5), List(
      Face((0.0,0.0,-1.0), 0.5, 0.0, 0.0),
      Face((1.0,0.0,0.0), 0.5, 0.0, 0.0),
      Face((-1.0,0.0,0.0), 0.5, 0.0, 0.0),
      Face((0.0,-1.0,0.0), 1.0, 0.0, 0.0),
      Face((0.0,1.0,0.0), 1.0, 0.0, 0.0),
      Face((0.0,0.0,1.0), 0.5, 0.0, 0.0)
    ))

    val bottomRight = Block((1.5,1.0,0.5), List(
      Face((0.0,0.0,1.0), 0.5, 0.0, 0.0),
      Face((-1.0,0.0,0.0), 0.5, 0.0, 0.0),
      Face((1.0,0.0,0.0), 0.5, 0.0, 0.0),
      Face((0.0,-1.0,0.0), 1.0, 0.0, 0.0),
      Face((0.0,1.0,0.0), 1.0, 0.0, 0.0),
      Face((0.0,0.0,-1.0), 0.5, 0.0, 0.0)
    ))

    val topRight = Block((1.5,1.0,1.5), List(
      Face((0.0,0.0,-1.0), 0.5, 0.0, 0.0),
      Face((-1.0,0.0,0.0), 0.5, 0.0, 0.0),
      Face((1.0,0.0,0.0), 0.5, 0.0, 0.0),
      Face((0.0,-1.0,0.0), 1.0, 0.0, 0.0),
      Face((0.0,1.0,0.0), 1.0, 0.0, 0.0),
      Face((0.0,0.0,1.0), 0.5, 0.0, 0.0)
    ))

    val expectedBlocks = List(bottomLeft, topLeft, bottomRight, topRight)
    assert(cleanedBlocks == expectedBlocks)
  }
}<|MERGE_RESOLUTION|>--- conflicted
+++ resolved
@@ -215,15 +215,10 @@
     assert(twoCubeNonOrigin.intersects(joint).isEmpty)
   }
 
-<<<<<<< HEAD
-    println(joint.globalCoordinates)
-    assert(twoCubeNonOrigin.intersects(joint).isEmpty)
-=======
   test("The non-persistent joint z < 0 should intersect the non-global origin two cube ") {
     val joint = Joint((0.0, 0.0, 1.0), localOrigin = (1.0, 1.0, 1.0), center = (1.99, 2.99, 1.0),
       phi = 0.0, cohesion = 0.0, shape = jointBounds)
     assert(twoCubeNonOrigin.intersects(joint).isDefined)
->>>>>>> 539feb78
   }
 
   test("The unit cube should not contain any redundant faces") {
